package org.idp.server.core.adapters.datasource.authentication.transaction.query;

import java.time.LocalDateTime;
import java.util.*;
import org.idp.server.basic.json.JsonConverter;
import org.idp.server.basic.json.JsonNodeWrapper;
import org.idp.server.basic.type.AuthorizationFlow;
import org.idp.server.basic.type.oauth.RequestedClientId;
import org.idp.server.core.authentication.*;
import org.idp.server.core.identity.User;
import org.idp.server.core.multi_tenancy.tenant.TenantIdentifier;
import org.idp.server.core.oidc.configuration.authentication.AuthenticationPolicy;

public class ModelConverter {

  static JsonConverter jsonConverter = JsonConverter.snakeCaseInstance();

  static AuthenticationTransaction convert(Map<String, String> map) {
    AuthorizationIdentifier identifier = new AuthorizationIdentifier(map.get("authorization_id"));
    AuthorizationFlow authorizationFlow = AuthorizationFlow.of(map.get("authorization_flow"));
    TenantIdentifier tenantIdentifier = new TenantIdentifier(map.get("tenant_id"));
    RequestedClientId requestedClientId = new RequestedClientId(map.get("client_id"));
    User user = toUser(map);
<<<<<<< HEAD
    AuthenticationPolicyPolicy authenticationPolicyPolicy =
        jsonConverter.read(map.get("authentication_policy"), AuthenticationPolicyPolicy.class);
=======
    AuthenticationContext context = toAuthenticationContext(map);
    AuthenticationPolicy authenticationPolicy =
        jsonConverter.read(map.get("authentication_policy"), AuthenticationPolicy.class);
>>>>>>> 820e39f7
    LocalDateTime createdAt = LocalDateTime.parse(map.get("created_at"));
    LocalDateTime expiredAt = LocalDateTime.parse(map.get("expired_at"));
    AuthenticationRequest request =
        new AuthenticationRequest(
            authorizationFlow,
            tenantIdentifier,
            requestedClientId,
            user,
            context,
            createdAt,
            expiredAt);

    AuthenticationInteractionResults interactionResults = toAuthenticationInteractionResults(map);
    return new AuthenticationTransaction(
<<<<<<< HEAD
        identifier, request, authenticationPolicyPolicy, interactionResults);
=======
        identifier, request, authenticationPolicy, interactionResults);
  }

  private static AuthenticationContext toAuthenticationContext(Map<String, String> map) {
    if (map.containsKey("context") && map.get("context") != null) {
      JsonNodeWrapper jsonNodeWrapper = JsonNodeWrapper.fromString(map.get("context"));
      String acrValues = jsonNodeWrapper.getValueOrEmptyAsString("acr_values");
      String scopes = jsonNodeWrapper.getValueOrEmptyAsString("scopes");
      return new AuthenticationContext(acrValues, scopes);
    }

    return new AuthenticationContext();
>>>>>>> 820e39f7
  }

  static User toUser(Map<String, String> map) {
    if (map.containsKey("user_payload") && map.get("user_payload") != null) {
      return jsonConverter.read(map.get("user_payload"), User.class);
    }
    return User.notFound();
  }

  static AuthenticationInteractionResults toAuthenticationInteractionResults(
      Map<String, String> map) {
    if (map.containsKey("interactions") && map.get("interactions") != null) {

      HashMap<String, AuthenticationInteractionResult> results = new HashMap<>();
      JsonNodeWrapper interactions = JsonNodeWrapper.fromString(map.get("interactions"));

      for (Iterator<String> it = interactions.fieldNames(); it.hasNext(); ) {
        String interaction = it.next();
        JsonNodeWrapper node = interactions.getValueAsJsonNode(interaction);
        int callCount = node.getValueAsInt("call_count");
        int successCount = node.getValueAsInt("success_count");
        int failureCount = node.getValueAsInt("failure_count");
        AuthenticationInteractionResult authenticationInteractionResult =
            new AuthenticationInteractionResult(callCount, successCount, failureCount);
        results.put(interaction, authenticationInteractionResult);
      }

      return new AuthenticationInteractionResults(results);
    }

    return new AuthenticationInteractionResults();
  }
}<|MERGE_RESOLUTION|>--- conflicted
+++ resolved
@@ -21,14 +21,9 @@
     TenantIdentifier tenantIdentifier = new TenantIdentifier(map.get("tenant_id"));
     RequestedClientId requestedClientId = new RequestedClientId(map.get("client_id"));
     User user = toUser(map);
-<<<<<<< HEAD
-    AuthenticationPolicyPolicy authenticationPolicyPolicy =
-        jsonConverter.read(map.get("authentication_policy"), AuthenticationPolicyPolicy.class);
-=======
     AuthenticationContext context = toAuthenticationContext(map);
     AuthenticationPolicy authenticationPolicy =
         jsonConverter.read(map.get("authentication_policy"), AuthenticationPolicy.class);
->>>>>>> 820e39f7
     LocalDateTime createdAt = LocalDateTime.parse(map.get("created_at"));
     LocalDateTime expiredAt = LocalDateTime.parse(map.get("expired_at"));
     AuthenticationRequest request =
@@ -43,9 +38,6 @@
 
     AuthenticationInteractionResults interactionResults = toAuthenticationInteractionResults(map);
     return new AuthenticationTransaction(
-<<<<<<< HEAD
-        identifier, request, authenticationPolicyPolicy, interactionResults);
-=======
         identifier, request, authenticationPolicy, interactionResults);
   }
 
@@ -58,7 +50,6 @@
     }
 
     return new AuthenticationContext();
->>>>>>> 820e39f7
   }
 
   static User toUser(Map<String, String> map) {
