--- conflicted
+++ resolved
@@ -43,12 +43,8 @@
             ?,
             ?::uuid,
             ?::jsonb,
-<<<<<<< HEAD
+            ?::jsonb,
             ?::uuid,
-=======
-            ?::jsonb,
-            ?,
->>>>>>> 820e39f7
             ?::jsonb,
             ?::jsonb,
             ?,
